{
<<<<<<< HEAD
  "compilerOptions": {
    "target": "ES2020",
    "module": "ESNext",
    "moduleResolution": "node",
    "esModuleInterop": true,
    "strict": true,
    "skipLibCheck": true,
    "declaration": true,
    "outDir": "./dist",
    "rootDir": "./src"
  },
  "include": ["src/**/*"],
  "exclude": ["node_modules", "dist"]
=======
    "extends": "../../tsconfig.json",
    "compilerOptions": {
        "outDir": "dist",
        "rootDir": "./src",
        "typeRoots": [
            "./node_modules/@types",
            "./src/types"
        ],
        "declaration": true
    },
    "include": [
        "src"
    ]
>>>>>>> 5eaa57d9
}<|MERGE_RESOLUTION|>--- conflicted
+++ resolved
@@ -1,19 +1,4 @@
 {
-<<<<<<< HEAD
-  "compilerOptions": {
-    "target": "ES2020",
-    "module": "ESNext",
-    "moduleResolution": "node",
-    "esModuleInterop": true,
-    "strict": true,
-    "skipLibCheck": true,
-    "declaration": true,
-    "outDir": "./dist",
-    "rootDir": "./src"
-  },
-  "include": ["src/**/*"],
-  "exclude": ["node_modules", "dist"]
-=======
     "extends": "../../tsconfig.json",
     "compilerOptions": {
         "outDir": "dist",
@@ -27,5 +12,4 @@
     "include": [
         "src"
     ]
->>>>>>> 5eaa57d9
 }