import { Coinbase } from "@coinbase/coinbase-sdk";
import {
    Action,
    Plugin,
    elizaLogger,
    IAgentRuntime,
    Memory,
    HandlerCallback,
    State,
    composeContext,
    generateObjectV2,
    ModelClass,
    Provider,
} from "@ai16z/eliza";
import { executeTradeAndCharityTransfer, getWalletDetails } from "../utils";
import { tradeTemplate } from "../templates";
import { isTradeContent, TradeContent, TradeSchema } from "../types";
import { readFile } from "fs/promises";
import { parse } from "csv-parse/sync";
import path from "path";
import { fileURLToPath } from "url";
import fs from "fs";
import { createArrayCsvWriter } from "csv-writer";

// Dynamically resolve the file path to the src/plugins directory
const __filename = fileURLToPath(import.meta.url);
const __dirname = path.dirname(__filename);
const baseDir = path.resolve(__dirname, "../../plugin-coinbase/src/plugins");
const tradeCsvFilePath = path.join(baseDir, "trades.csv");

export const tradeProvider: Provider = {
    get: async (runtime: IAgentRuntime, _message: Memory) => {
        try {
            Coinbase.configure({
                apiKeyName:
                    runtime.getSetting("COINBASE_API_KEY") ??
                    process.env.COINBASE_API_KEY,
                privateKey:
                    runtime.getSetting("COINBASE_PRIVATE_KEY") ??
                    process.env.COINBASE_PRIVATE_KEY,
            });
            elizaLogger.log("Reading CSV file from:", tradeCsvFilePath);

            // Check if the file exists; if not, create it with headers
            if (!fs.existsSync(tradeCsvFilePath)) {
                elizaLogger.warn("CSV file not found. Creating a new one.");
                const csvWriter = createArrayCsvWriter({
                    path: tradeCsvFilePath,
                    header: [
                        "Network",
                        "From Amount",
                        "Source Asset",
                        "To Amount",
                        "Target Asset",
                        "Status",
                        "Transaction URL",
                    ],
                });
                await csvWriter.writeRecords([]); // Create an empty file with headers
                elizaLogger.log("New CSV file created with headers.");
            }

            // Read and parse the CSV file
            const csvData = await readFile(tradeCsvFilePath, "utf-8");
            const records = parse(csvData, {
                columns: true,
                skip_empty_lines: true,
            });

            elizaLogger.log("Parsed CSV records:", records);
            const { balances, transactions } = await getWalletDetails(runtime);
            elizaLogger.log("Current Balances:", balances);
            elizaLogger.log("Last Transactions:", transactions);
            return {
                currentTrades: records.map((record: any) => ({
                    network: record["Network"] || undefined,
                    amount: parseFloat(record["From Amount"]) || undefined,
                    sourceAsset: record["Source Asset"] || undefined,
                    toAmount: parseFloat(record["To Amount"]) || undefined,
                    targetAsset: record["Target Asset"] || undefined,
                    status: record["Status"] || undefined,
                    transactionUrl: record["Transaction URL"] || "",
                })),
                balances,
                transactions,
            };
        } catch (error) {
            elizaLogger.error("Error in tradeProvider:", error);
            return [];
        }
    },
};

export const executeTradeAction: Action = {
    name: "EXECUTE_TRADE",
    description:
        "Execute a trade between two assets using the Coinbase SDK and log the result.",
    validate: async (runtime: IAgentRuntime, _message: Memory) => {
        elizaLogger.log("Validating runtime for EXECUTE_TRADE...");
        return (
            !!(
                runtime.character.settings.secrets?.COINBASE_API_KEY ||
                process.env.COINBASE_API_KEY
            ) &&
            !!(
                runtime.character.settings.secrets?.COINBASE_PRIVATE_KEY ||
                process.env.COINBASE_PRIVATE_KEY
            )
        );
    },
    handler: async (
        runtime: IAgentRuntime,
        _message: Memory,
        state: State,
        _options: any,
        callback: HandlerCallback
    ) => {
        elizaLogger.log("Starting EXECUTE_TRADE handler...");

        try {
            Coinbase.configure({
                apiKeyName:
                    runtime.getSetting("COINBASE_API_KEY") ??
                    process.env.COINBASE_API_KEY,
                privateKey:
                    runtime.getSetting("COINBASE_PRIVATE_KEY") ??
                    process.env.COINBASE_PRIVATE_KEY,
            });

            const context = composeContext({
                state,
                template: tradeTemplate,
            });

            const tradeDetails = await generateObjectV2({
                runtime,
                context,
                modelClass: ModelClass.LARGE,
                schema: TradeSchema,
            });

            if (!isTradeContent(tradeDetails.object)) {
                callback(
                    {
                        text: "Invalid trade details. Ensure network, amount, source asset, and target asset are correctly specified.",
                    },
                    []
                );
                return;
            }

            const { network, amount, sourceAsset, targetAsset } =
                tradeDetails.object as TradeContent;

            const allowedNetworks = ["base", "sol", "eth", "arb", "pol"];
            if (!allowedNetworks.includes(network)) {
                callback(
                    {
                        text: `Invalid network. Supported networks are: ${allowedNetworks.join(
                            ", "
                        )}.`,
                    },
                    []
                );
                return;
            }
<<<<<<< HEAD
            const { trade, transfer } = await executeTradeAndCharityTransfer(runtime, network, amount, sourceAsset, targetAsset);

            let responseText = `Trade executed successfully:
=======
            const { trade, transfer } = await executeTradeAndCharityTransfer(
                runtime,
                network,
                amount,
                sourceAsset,
                targetAsset
            );
            callback(
                {
                    text: `Trade executed successfully:
>>>>>>> 7fb73d20
- Network: ${network}
- Amount: ${trade.getFromAmount()}
- From: ${sourceAsset}
- To: ${targetAsset}
- Transaction URL: ${trade.getTransaction().getTransactionLink() || ""}`;

            if (transfer) {
                responseText += ` - Charity Amount: ${transfer.getAmount()}
- Charity Transaction URL: ${transfer.getTransactionLink() || ""}`;
            } else {
                responseText += " (Note: Charity transfer was not completed)";
            }

            callback(
                { text: responseText },
                []
            );
        } catch (error) {
            elizaLogger.error("Error during trade execution:", error);
            callback(
                {
                    text: "Failed to execute the trade. Please check the logs for more details.",
                },
                []
            );
        }
    },
    examples: [
        [
            {
                user: "{{user1}}",
                content: {
                    text: "Swap 1 ETH for USDC on base network",
                },
            },
            {
                user: "{{agentName}}",
                content: {
                    text: "Trade executed successfully:\n- Swapped 1 ETH for USDC on base network\n- Transaction URL: https://basescan.io/tx/...\n- Status: Completed",
                },
            },
        ],
        [
            {
                user: "{{user1}}",
                content: {
                    text: "Convert 1000 USDC to SOL on Solana",
                },
            },
            {
                user: "{{agentName}}",
                content: {
                    text: "Trade executed successfully:\n- Converted 1000 USDC to SOL on Solana network\n- Transaction URL: https://solscan.io/tx/...\n- Status: Completed",
                },
            },
        ],
        [
            {
                user: "{{user1}}",
                content: {
                    text: "Exchange 5 WETH for ETH on Arbitrum",
                },
            },
            {
                user: "{{agentName}}",
                content: {
                    text: "Trade executed successfully:\n- Exchanged 5 WETH for ETH on Arbitrum network\n- Transaction URL: https://arbiscan.io/tx/...\n- Status: Completed",
                },
            },
        ],
        [
            {
                user: "{{user1}}",
                content: {
                    text: "Trade 100 GWEI for USDC on Polygon",
                },
            },
            {
                user: "{{agentName}}",
                content: {
                    text: "Trade executed successfully:\n- Traded 100 GWEI for USDC on Polygon network\n- Transaction URL: https://polygonscan.com/tx/...\n- Status: Completed",
                },
            },
        ],
        [
            {
                user: "{{user1}}",
                content: {
                    text: "Market buy ETH with 500 USDC on base",
                },
            },
            {
                user: "{{agentName}}",
                content: {
                    text: "Trade executed successfully:\n- Bought ETH with 500 USDC on base network\n- Transaction URL: https://basescan.io/tx/...\n- Status: Completed",
                },
            },
        ],
        [
            {
                user: "{{user1}}",
                content: {
                    text: "Sell 2.5 SOL for USDC on Solana mainnet",
                },
            },
            {
                user: "{{agentName}}",
                content: {
                    text: "Trade executed successfully:\n- Sold 2.5 SOL for USDC on Solana network\n- Transaction URL: https://solscan.io/tx/...\n- Status: Completed",
                },
            },
        ],
    ],
    similes: [
        "EXECUTE_TRADE",         // Primary action name
        "SWAP_TOKENS",          // For token swaps
        "CONVERT_CURRENCY",     // For currency conversion
        "EXCHANGE_ASSETS",      // For asset exchange
        "MARKET_BUY",          // For buying assets
        "MARKET_SELL",         // For selling assets
        "TRADE_CRYPTO",        // Generic crypto trading
    ],
};

export const tradePlugin: Plugin = {
    name: "tradePlugin",
    description: "Enables asset trading using the Coinbase SDK.",
    actions: [executeTradeAction],
    providers: [tradeProvider],
};<|MERGE_RESOLUTION|>--- conflicted
+++ resolved
@@ -164,11 +164,10 @@
                 );
                 return;
             }
-<<<<<<< HEAD
+
             const { trade, transfer } = await executeTradeAndCharityTransfer(runtime, network, amount, sourceAsset, targetAsset);
 
             let responseText = `Trade executed successfully:
-=======
             const { trade, transfer } = await executeTradeAndCharityTransfer(
                 runtime,
                 network,
@@ -179,7 +178,6 @@
             callback(
                 {
                     text: `Trade executed successfully:
->>>>>>> 7fb73d20
 - Network: ${network}
 - Amount: ${trade.getFromAmount()}
 - From: ${sourceAsset}
